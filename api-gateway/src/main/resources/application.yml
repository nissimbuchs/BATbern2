spring:
  application:
    name: api-gateway
  profiles:
    active: ${SPRING_PROFILES_ACTIVE:dev}
  security:
    oauth2:
      resourceserver:
        jwt:
          issuer-uri: https://cognito-idp.${AWS_REGION:eu-central-1}.amazonaws.com/${COGNITO_USER_POOL_ID}

# Application Configuration
app:
  environment: ${APP_ENVIRONMENT:development}  # development, staging, or production

# Microservices Configuration
# In development: localhost with different ports
# In staging/production: internal ALB endpoints (set via environment variables)
services:
  event-management:
    url: ${EVENT_MANAGEMENT_SERVICE_URL:http://localhost:8081}
  speaker-coordination:
    url: ${SPEAKER_COORDINATION_SERVICE_URL:http://localhost:8082}
  partner-coordination:
    url: ${PARTNER_COORDINATION_SERVICE_URL:http://localhost:8083}
  attendee-experience:
    url: ${ATTENDEE_EXPERIENCE_SERVICE_URL:http://localhost:8084}
  company-management:
    url: ${COMPANY_MANAGEMENT_SERVICE_URL:http://localhost:8085}

# AWS Cognito Configuration
aws:
  cognito:
    userPoolId: ${COGNITO_USER_POOL_ID}
    region: ${AWS_REGION:eu-central-1}
<<<<<<< HEAD
    appClientId: ${COGNITO_CLIENT_ID}
=======
>>>>>>> ac101ea7
    userPoolClientId: ${COGNITO_CLIENT_ID}

logging:
  level:
    ch.batbern: DEBUG
    org.springframework: INFO
  pattern:
    console: "%d{yyyy-MM-dd HH:mm:ss} [%thread] [%X{correlationId}] %-5level %logger{36} - %msg%n"

# Error handling configuration
server:
  error:
    include-message: always
    include-binding-errors: always
    include-stacktrace: on_param  # Only in dev/staging via profile
    include-exception: false      # Never expose internal exception classes<|MERGE_RESOLUTION|>--- conflicted
+++ resolved
@@ -33,10 +33,6 @@
   cognito:
     userPoolId: ${COGNITO_USER_POOL_ID}
     region: ${AWS_REGION:eu-central-1}
-<<<<<<< HEAD
-    appClientId: ${COGNITO_CLIENT_ID}
-=======
->>>>>>> ac101ea7
     userPoolClientId: ${COGNITO_CLIENT_ID}
 
 logging:
