--- conflicted
+++ resolved
@@ -248,10 +248,7 @@
     - Response example: `{ "success": true, "canceledAt": "2025-03-15T10:30:00Z", "message": "Sorry to see you go! We've sent you an email confirmation." }`
     - Used for: Cancels registration (simple unregistration), sends cancellation email with "sorry" message and event details, shows cancellation confirmation
     - Note: Free events only - no refunds, no payment processing
-<<<<<<< HEAD
-=======
     - Consolidation: Nested under Events API (Story 1.17)
->>>>>>> 566976a1
 
 10. **GET /api/v1/events/{eventId}/agenda.pdf**
     - Triggered by: User clicks [View Full Agenda]
@@ -276,15 +273,6 @@
     - Email: Opens mailto: link with pre-filled subject and body
     - Consolidation: Uses consolidated Content API for sharing features (Story 1.20)
 
-13. **POST /api/v1/social/share**
-    - Triggered by: User clicks social sharing button (LinkedIn, Twitter/X, or Email)
-    - Payload: `{ platform: "linkedin" | "twitter" | "email", eventId: uuid, registrationId: uuid, shareMessage: string }`
-    - Returns: Share URL or success confirmation
-    - Used for: Generates shareable link and pre-filled message for social platforms
-    - LinkedIn: Opens LinkedIn share dialog with event URL and message
-    - Twitter/X: Opens Twitter/X share dialog with event hashtag and message
-    - Email: Opens mailto: link with pre-filled subject and body
-
 ---
 
 ## Navigation Map
