--- conflicted
+++ resolved
@@ -26,12 +26,7 @@
   displayName: string;
   logo?: CompanyLogo;
   website?: string;
-<<<<<<< HEAD
-  industry: string;
-  headquarters?: Address;
-=======
   industry?: string;
->>>>>>> 3f74fb7e
   description?: string;
   createdAt: Date;
   updatedAt: Date;
@@ -52,15 +47,8 @@
 ```
 
 #### Relationships
-<<<<<<< HEAD
-- **One-to-Many:** Company → Speakers (speakers belong to companies via `Speaker.companyId`)
+- **One-to-Many:** Company → Users (users belong to companies via `User.companyId` in User Service)
 - **One-to-One:** Company ↔ Partner (partner companies have additional partner data via `Partner.companyId`)
-- **One-to-Many:** Company → Attendees (attendees work for companies via `Attendee.companyId`)
-- **One-to-Many:** Company → Users (users belong to companies via `User.companyId` in User Service)
-=======
-- **One-to-Many:** Company → Users (users belong to companies)
-- **One-to-One:** Company ↔ Partner (partner companies have additional partner data)
->>>>>>> 3f74fb7e
 
 ### Partner
 
