--- conflicted
+++ resolved
@@ -338,13 +338,8 @@
             eventPublisher.publish(event);
             long duration = System.currentTimeMillis() - startTime;
 
-<<<<<<< HEAD
-            // Then - should complete within 2000ms (including network latency to LocalStack)
-            assertThat(duration).isLessThan(2000);
-=======
             // Then - should complete within 5000ms (relaxed for CI environments)
             assertThat(duration).isLessThan(5000);
->>>>>>> 4726b065
         }
 
         @Test
