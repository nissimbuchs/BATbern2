--- conflicted
+++ resolved
@@ -66,13 +66,7 @@
    */
   private configureSessionPersistence(rememberMe: boolean): void {
     const storage = rememberMe ? localStorage : sessionStorage;
-<<<<<<< HEAD
-    // Cast to any to avoid KeyValueStorageInterface type mismatch
-    // localStorage/sessionStorage implement the required interface methods
-    cognitoUserPoolsTokenProvider.setKeyValueStorage(storage as any);
-=======
     cognitoUserPoolsTokenProvider.setKeyValueStorage(createStorageAdapter(storage));
->>>>>>> 6eb9cbe9
   }
   async signIn(credentials: LoginCredentials): Promise<SignInResult> {
     try {
