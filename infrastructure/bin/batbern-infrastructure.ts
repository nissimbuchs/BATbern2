#!/usr/bin/env node
import 'source-map-support/register';
import * as cdk from 'aws-cdk-lib';
import { DnsStack } from '../lib/stacks/dns-stack';
import { NetworkStack } from '../lib/stacks/network-stack';
import { DatabaseStack } from '../lib/stacks/database-stack';
import { StorageStack } from '../lib/stacks/storage-stack';
import { SecretsStack } from '../lib/stacks/secrets-stack';
import { MonitoringStack } from '../lib/stacks/monitoring-stack';
import { CICDStack } from '../lib/stacks/cicd-stack';
import { CognitoStack } from '../lib/stacks/cognito-stack';
import { SesStack } from '../lib/stacks/ses-stack';
import { ApiGatewayStack } from '../lib/stacks/api-gateway-stack';
import { FrontendStack } from '../lib/stacks/frontend-stack';
import { MicroservicesStack } from '../lib/stacks/microservices-stack';
import { devConfig } from '../lib/config/dev-config';
import { stagingConfig } from '../lib/config/staging-config';
import { prodConfig } from '../lib/config/prod-config';
import { EnvironmentConfig, EnvironmentHelper } from '../lib/config/environment-config';

const app = new cdk.App();

// Get environment from context or environment variable
const environmentName = app.node.tryGetContext('environment') || process.env.ENVIRONMENT || 'development';

// Select configuration based on environment
const configMap: { [key: string]: EnvironmentConfig } = {
  development: devConfig,
  staging: stagingConfig,
  production: prodConfig,
};

const config = configMap[environmentName];
if (!config) {
  throw new Error(`Invalid environment: ${environmentName}. Must be one of: development, staging, production`);
}

// Define environment
const env = {
  account: process.env.CDK_DEFAULT_ACCOUNT || config.account,
  region: config.region,
};

console.log(`Deploying BATbern infrastructure for environment: ${config.envName}`);
console.log(`AWS Account: ${env.account}, Region: ${env.region}`);

// Validate deployment account matches expected configuration
if (env.account !== config.account) {
  throw new Error(
    `\n❌ ACCOUNT MISMATCH DETECTED!\n` +
    `\n  Current AWS credentials point to account: ${env.account}` +
    `\n  Expected account for ${config.envName}:     ${config.account}` +
    `\n` +
    `\n  This prevents accidental deployment to the wrong AWS account.` +
    `\n` +
    `\n  To fix:` +
    `\n  - Use the npm scripts: npm run deploy:${config.envName}` +
    `\n  - Or set correct profile: export AWS_PROFILE=batbern-${config.envName}` +
    `\n`
  );
}

// Create stacks for the selected environment
const stackPrefix = `BATbern-${config.envName}`;

// 1. DNS & Certificates - Subdomain Delegation Architecture
// - Production account owns batbern.ch hosted zone
// - Staging account owns staging.batbern.ch delegated subdomain
// - Each environment creates certificates with automatic DNS validation
// - Frontend certificates in us-east-1 (for CloudFront)
// - API certificates in eu-central-1 (for API Gateway)
let dnsStack: DnsStack | undefined;
if (EnvironmentHelper.shouldDeployWebInfrastructure(config.envName)) {
  const domainName = config.envName === 'production' ? 'batbern.ch' : `${config.envName}.batbern.ch`;
  dnsStack = new DnsStack(app, `${stackPrefix}-DNS`, {
    config,
    domainName,
    env: {
      account: env.account,
      region: 'us-east-1', // CloudFront requires certificates in us-east-1
    },
    description: `BATbern DNS & Certificates - ${config.envName}`,
    tags: config.tags,
    crossRegionReferences: true, // Required to reference us-east-1 certificate from eu-central-1
  });
}

// 2. Network Stack (VPC, Security Groups)
const networkStack = new NetworkStack(app, `${stackPrefix}-Network`, {
  config,
  env,
  description: `BATbern Network Infrastructure - ${config.envName}`,
  tags: config.tags,
});

// 3. Secrets Stack (Secrets Manager, KMS)
const secretsStack = new SecretsStack(app, `${stackPrefix}-Secrets`, {
  config,
  env,
  description: `BATbern Secrets Management - ${config.envName}`,
  tags: config.tags,
});

// 4. Database Stack (RDS, ElastiCache)
const databaseStack = new DatabaseStack(app, `${stackPrefix}-Database`, {
  config,
  vpc: networkStack.vpc,
  databaseSecurityGroup: networkStack.databaseSecurityGroup,
  cacheSecurityGroup: networkStack.cacheSecurityGroup,
  env,
  description: `BATbern Database Infrastructure - ${config.envName}`,
  tags: config.tags,
});
databaseStack.addDependency(networkStack);
databaseStack.addDependency(secretsStack);

// 5. Storage Stack (S3, CloudFront)
const storageStack = new StorageStack(app, `${stackPrefix}-Storage`, {
  config,
  env,
  description: `BATbern Storage Infrastructure - ${config.envName}`,
  tags: config.tags,
});

// 6. Monitoring Stack (CloudWatch, Alarms, Logs)
const monitoringStack = new MonitoringStack(app, `${stackPrefix}-Monitoring`, {
  config,
  env,
  description: `BATbern Monitoring & Observability - ${config.envName}`,
  tags: config.tags,
});

// 7. CI/CD Stack (ECR, IAM roles for GitHub Actions)
const githubRepository = app.node.tryGetContext('githubRepository') || process.env.GITHUB_REPOSITORY || 'nissimbuchs/BATbern2';
const cicdStack = new CICDStack(app, `${stackPrefix}-CICD`, {
  config,
  githubRepository,
  env,
  description: `BATbern CI/CD Infrastructure - ${config.envName}`,
  tags: config.tags,
});

// 8. Cognito Stack (User authentication)
const cognitoStack = new CognitoStack(app, `${stackPrefix}-Cognito`, {
  config,
  env,
  description: `BATbern User Authentication - ${config.envName}`,
  tags: config.tags,
});

<<<<<<< HEAD
// 9. SES Stack (Email templates for authentication workflows)
const sesStack = new SesStack(app, `${stackPrefix}-SES`, {
  config,
  env,
  description: `BATbern Email Templates - ${config.envName}`,
  tags: config.tags,
});

// 10. API Gateway Stack (Unified API with routing)
=======
// 9. Microservices Stack (ECS Fargate services for backend)
// NOTE: Only deploy for cloud environments (staging/production)
// Development runs microservices locally in Docker
let microservicesStack: MicroservicesStack | undefined;
if (EnvironmentHelper.shouldDeployWebInfrastructure(config.envName)) {
  microservicesStack = new MicroservicesStack(app, `${stackPrefix}-Microservices`, {
    config,
    vpc: networkStack.vpc,
    databaseEndpoint: databaseStack.databaseEndpoint,
    cacheEndpoint: databaseStack.cacheEndpoint,
    env,
    description: `BATbern Microservices (ECS Fargate) - ${config.envName}`,
    tags: config.tags,
  });
  microservicesStack.addDependency(networkStack);
  microservicesStack.addDependency(databaseStack);
  microservicesStack.addDependency(cicdStack); // Depends on ECR repositories
}

// 10. API Gateway Stack (AWS API Gateway proxy to Spring Boot API Gateway)
>>>>>>> 566976a1
// NOTE: Only deploy for cloud environments (staging/production)
// Development runs API Gateway locally in Docker
if (EnvironmentHelper.shouldDeployWebInfrastructure(config.envName)) {
  const apiGatewayStack = new ApiGatewayStack(app, `${stackPrefix}-ApiGateway`, {
    config,
    userPool: cognitoStack.userPool,
    userPoolClient: cognitoStack.userPoolClient,
    domainName: config.domain?.apiDomain,
    hostedZoneId: config.domain?.hostedZoneId,
    certificateArn: networkStack.apiCertificate?.certificateArn || config.domain?.apiCertificateArn,
    apiGatewayServiceUrl: microservicesStack?.apiGatewayUrl, // Spring Boot API Gateway internal ALB
    env,
    description: `BATbern API Gateway - ${config.envName}`,
    tags: config.tags,
  });
  apiGatewayStack.addDependency(cognitoStack);
  apiGatewayStack.addDependency(networkStack); // Depends on Network for certificate
  if (microservicesStack) {
    apiGatewayStack.addDependency(microservicesStack); // Depends on microservices for routing
  }
}

// 11. Frontend Stack (React web application)
// NOTE: Only deploy for cloud environments (staging/production)
// Development runs Frontend locally in Docker
if (EnvironmentHelper.shouldDeployWebInfrastructure(config.envName)) {
  const frontendStack = new FrontendStack(app, `${stackPrefix}-Frontend`, {
    config,
    logsBucket: storageStack.logsBucket,
    domainName: config.domain?.frontendDomain,
    hostedZoneId: config.domain?.hostedZoneId,
    certificateArn: dnsStack?.certificate.certificateArn,
    env,
    description: `BATbern Frontend Application - ${config.envName}`,
    tags: config.tags,
    crossRegionReferences: true, // Required to reference us-east-1 certificate from eu-central-1 stack
  });
  frontendStack.addDependency(storageStack);
  if (dnsStack) {
    frontendStack.addDependency(dnsStack); // Depends on DNS stack for certificate
  }
}

// Add stack tags
cdk.Tags.of(app).add('Project', 'BATbern');
cdk.Tags.of(app).add('ManagedBy', 'CDK');
cdk.Tags.of(app).add('Environment', config.envName);

app.synth();<|MERGE_RESOLUTION|>--- conflicted
+++ resolved
@@ -148,7 +148,6 @@
   tags: config.tags,
 });
 
-<<<<<<< HEAD
 // 9. SES Stack (Email templates for authentication workflows)
 const sesStack = new SesStack(app, `${stackPrefix}-SES`, {
   config,
@@ -157,9 +156,7 @@
   tags: config.tags,
 });
 
-// 10. API Gateway Stack (Unified API with routing)
-=======
-// 9. Microservices Stack (ECS Fargate services for backend)
+// 10. Microservices Stack (ECS Fargate services for backend)
 // NOTE: Only deploy for cloud environments (staging/production)
 // Development runs microservices locally in Docker
 let microservicesStack: MicroservicesStack | undefined;
@@ -178,8 +175,7 @@
   microservicesStack.addDependency(cicdStack); // Depends on ECR repositories
 }
 
-// 10. API Gateway Stack (AWS API Gateway proxy to Spring Boot API Gateway)
->>>>>>> 566976a1
+// 11. API Gateway Stack (AWS API Gateway proxy to Spring Boot API Gateway)
 // NOTE: Only deploy for cloud environments (staging/production)
 // Development runs API Gateway locally in Docker
 if (EnvironmentHelper.shouldDeployWebInfrastructure(config.envName)) {
@@ -202,7 +198,7 @@
   }
 }
 
-// 11. Frontend Stack (React web application)
+// 12. Frontend Stack (React web application)
 // NOTE: Only deploy for cloud environments (staging/production)
 // Development runs Frontend locally in Docker
 if (EnvironmentHelper.shouldDeployWebInfrastructure(config.envName)) {
