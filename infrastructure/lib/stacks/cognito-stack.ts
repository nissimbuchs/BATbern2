--- conflicted
+++ resolved
@@ -39,12 +39,8 @@
     const preSignupLambda = new lambda.Function(this, 'PreSignupTrigger', {
       functionName: `batbern-${envName}-presignup-trigger`,
       runtime: lambda.Runtime.NODEJS_18_X,
-<<<<<<< HEAD
-      handler: 'index.handler',
-=======
       handler: 'presignup.handler',
       logGroup: preSignupLogGroup,
->>>>>>> ac101ea7
       code: lambda.Code.fromInline(`
         exports.handler = async (event) => {
           console.log('Pre-signup trigger:', JSON.stringify(event));
