--- conflicted
+++ resolved
@@ -30,14 +30,9 @@
     "diff:prod": "AWS_PROFILE=batbern-prod cdk diff --all --context environment=production"
   },
   "devDependencies": {
-    "@aws-sdk/client-cloudwatch": "^3.901.0",
-<<<<<<< HEAD
-    "@aws-sdk/client-lambda": "^3.901.0",
+    "@aws-sdk/client-cloudwatch": "^3.908.0",
+    "@aws-sdk/client-lambda": "^3.908.0",
     "@aws-sdk/client-sns": "^3.908.0",
-=======
-    "@aws-sdk/client-lambda": "^3.908.0",
-    "@aws-sdk/client-sns": "^3.901.0",
->>>>>>> cabc21c1
     "@types/aws-lambda": "^8.10.155",
     "@types/jest": "^29.5.11",
     "@types/js-yaml": "^4.0.9",
